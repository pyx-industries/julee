"""
Document domain models for the Capture, Extract, Assemble, Publish workflow.

This module contains the core document domain objects that represent
documents and their metadata in the CEAP workflow system.

All domain models use Pydantic BaseModel for validation, serialization,
and type safety, following the patterns established in the sample project.
"""

from collections.abc import Callable
from datetime import datetime, timezone
from enum import Enum
from typing import Any

from pydantic import BaseModel, Field, ValidationInfo, field_validator, model_validator

from julee.domain.models.custom_fields.content_stream import (
    ContentStream,
)


def delegate_to_content(*method_names: str) -> Callable[[type], type]:
    """Decorator to delegate IO methods to the content stream property."""

    def decorator(cls: type) -> type:
        for method_name in method_names:

            def make_delegated_method(name: str) -> Callable[..., Any]:
                def delegated_method(self: Any, *args: Any, **kwargs: Any) -> Any:
                    return getattr(self.content, name)(*args, **kwargs)

                delegated_method.__name__ = name
                delegated_method.__doc__ = f"Delegate {name} to content stream."
                return delegated_method

            setattr(cls, method_name, make_delegated_method(method_name))
        return cls

    return decorator


class DocumentStatus(str, Enum):
    """Status of a document through the Capture, Extract, Assemble, Publish
    pipeline."""

    CAPTURED = "captured"
    REGISTERED = "registered"  # Registered with knowledge service
    # Assembly specification types determined
    ASSEMBLY_SPECIFICATION_IDENTIFIED = "assembly_specification_identified"
    EXTRACTED = "extracted"  # Extractions completed
    ASSEMBLED = "assembled"  # Template rendered and policies applied
    PUBLISHED = "published"
    FAILED = "failed"


@delegate_to_content("read", "seek", "tell")
class Document(BaseModel):
    """Complete document entity including content and metadata.

    This is the primary domain model that represents a complete document
    in the CEAP workflow system. Content is provided as a ContentStream
    for efficient handling of both small and large documents.

    The content stream is excluded from JSON serialization - use separate
    content endpoints for streaming binary data over HTTP.
    """

    # Core document identification
    document_id: str
    original_filename: str
    content_type: str
    size_bytes: int = Field(gt=0, description="Size must be positive")
    content_multihash: str = Field(
        description="Multihash of document content for integrity verification"
    )

    # Document processing state
    status: DocumentStatus = DocumentStatus.CAPTURED
    knowledge_service_id: str | None = None
    assembly_types: list[str] = Field(default_factory=list)

    # Timestamps
    created_at: datetime | None = Field(
        default_factory=lambda: datetime.now(timezone.utc)
    )
    updated_at: datetime | None = Field(
        default_factory=lambda: datetime.now(timezone.utc)
    )

<<<<<<< HEAD
    # Additional data and content fields
    additional_metadata: Dict[str, Any] = Field(default_factory=dict)

    content: Optional[ContentStream] = Field(default=None, exclude=True)

    content_string: Optional[str] = Field(
=======
    # Additional data and content stream
    additional_metadata: dict[str, Any] = Field(default_factory=dict)
    content: ContentStream | None = Field(default=None, exclude=True)
    content_string: str | None = Field(
>>>>>>> 0651926c
        default=None,
        description="Small content as string (few KB max). Use for "
        "workflow-generated content to avoid ContentStream serialization "
        "issues. For larger content, use content or content_bytes instead.",
    )

    content_bytes: Optional[bytes] = Field(
        default=None,
        description="Raw content as bytes for cases where direct in-memory "
        "binary payloads are preferred over ContentStream.",
    )

    @field_validator("document_id")
    @classmethod
    def document_id_must_not_be_empty(cls, v: str) -> str:
        if not v or not v.strip():
            raise ValueError("Document ID cannot be empty")
        return v.strip()

    @field_validator("original_filename")
    @classmethod
    def filename_must_not_be_empty(cls, v: str) -> str:
        if not v or not v.strip():
            raise ValueError("Original filename cannot be empty")
        return v.strip()

    @field_validator("content_type")
    @classmethod
    def content_type_must_not_be_empty(cls, v: str) -> str:
        if not v or not v.strip():
            raise ValueError("Content type cannot be empty")
        return v.strip()

    @field_validator("content_multihash")
    @classmethod
    def content_multihash_must_not_be_empty(cls, v: str) -> str:
        if not v or not v.strip():
            raise ValueError("Content multihash cannot be empty")
        return v.strip()

    @model_validator(mode="after")
    def validate_content_fields(self, info: ValidationInfo) -> "Document":
        """Ensure document has exactly one of content, content_string, or content_bytes."""

        # Skip validation in Temporal deserialization context
        if info.context and info.context.get("temporal_validation"):
            return self

        has_content = self.content is not None
        has_content_string = self.content_string is not None
        has_content_bytes = self.content_bytes is not None

        provided = sum([has_content, has_content_string, has_content_bytes])

        if provided == 0:
            raise ValueError(
                "Document must have one of: content, content_string, or content_bytes."
            )

        return self<|MERGE_RESOLUTION|>--- conflicted
+++ resolved
@@ -88,19 +88,10 @@
         default_factory=lambda: datetime.now(timezone.utc)
     )
 
-<<<<<<< HEAD
-    # Additional data and content fields
-    additional_metadata: Dict[str, Any] = Field(default_factory=dict)
-
-    content: Optional[ContentStream] = Field(default=None, exclude=True)
-
-    content_string: Optional[str] = Field(
-=======
     # Additional data and content stream
     additional_metadata: dict[str, Any] = Field(default_factory=dict)
     content: ContentStream | None = Field(default=None, exclude=True)
     content_string: str | None = Field(
->>>>>>> 0651926c
         default=None,
         description="Small content as string (few KB max). Use for "
         "workflow-generated content to avoid ContentStream serialization "
