"""
Initialize System Data Use Case for the julee CEAP system.

This module provides the use case for initializing required system data
on application startup, such as knowledge service configurations that
are needed for the system to function properly.

The use case follows clean architecture principles:
- Contains business logic for what system data is required
- Uses repository interfaces for persistence
- Is idempotent and safe to run multiple times
- Can be tested independently of infrastructure concerns
"""

import hashlib
import logging
from datetime import datetime, timezone
from pathlib import Path
from typing import Any

import yaml
import json

from julee.domain.models.assembly_specification import (
    AssemblySpecification,
    AssemblySpecificationStatus,
    KnowledgeServiceQuery,
)
from julee.domain.models.document import Document, DocumentStatus
from julee.domain.models.knowledge_service_config import (
    KnowledgeServiceConfig,
    ServiceApi,
)
from julee.domain.repositories.assembly_specification import (
    AssemblySpecificationRepository,
)
from julee.domain.repositories.document import DocumentRepository
from julee.domain.repositories.knowledge_service_config import (
    KnowledgeServiceConfigRepository,
)
from julee.domain.repositories.knowledge_service_query import (
    KnowledgeServiceQueryRepository,
)

logger = logging.getLogger(__name__)


class InitializeSystemDataUseCase:
    """
    Use case for initializing required system data on application startup.

    This use case ensures that essential configuration data exists in the
    system, such as knowledge service configurations that are required
    for the application to function properly.

    All operations are idempotent - running this multiple times will not
    create duplicate data or cause errors.
    """

    def __init__(
        self,
        knowledge_service_config_repository: KnowledgeServiceConfigRepository,
        document_repository: DocumentRepository,
        knowledge_service_query_repository: KnowledgeServiceQueryRepository,
        assembly_specification_repository: AssemblySpecificationRepository,
    ) -> None:
        """Initialize the use case with required repositories.

        Args:
            knowledge_service_config_repository: Repository for knowledge
                service configurations
            document_repository: Repository for documents
            knowledge_service_query_repository: Repository for knowledge
                service queries
            assembly_specification_repository: Repository for assembly
                specifications
        """
        self.config_repo = knowledge_service_config_repository
        self.document_repo = document_repository
        self.query_repo = knowledge_service_query_repository
        self.assembly_spec_repo = assembly_specification_repository
        self.logger = logging.getLogger("InitializeSystemDataUseCase")

    async def execute(self) -> None:
        """
        Execute system data initialization.

        This method orchestrates the creation of all required system data.
        It's idempotent and can be safely called multiple times.

        Raises:
            Exception: If any critical system data cannot be initialized
        """
        self.logger.info("Starting system data initialization")

        try:
            await self._ensure_knowledge_service_configs_exist()
            await self._ensure_knowledge_service_queries_exist()
            await self._ensure_example_documents_exist()
            await self._ensure_assembly_specifications_exist()

            self.logger.info("System data initialization completed successfully")

        except Exception as e:
            self.logger.error(
                "Failed to initialize system data",
                exc_info=True,
                extra={
                    "error_type": type(e).__name__,
                    "error_message": str(e),
                },
            )
            raise

    def _get_demo_fixture_path(self, filename: str) -> Path:
        """
        Get path to a demo fixture file.

        Args:
            filename: Name of the fixture file

        Returns:
            Path to the fixture file
        """
        current_file = Path(__file__)
        julee_dir = current_file.parent.parent.parent
        return julee_dir / "fixtures" / filename

    async def _ensure_knowledge_service_configs_exist(self) -> None:
        """
        Ensure all knowledge service configurations from fixture exist.

        This loads configurations from the YAML fixture file and creates
        any that don't already exist in the repository. The operation is
        idempotent - existing configurations are not modified.
        """
        self.logger.info("Loading knowledge service configurations from fixture")

        try:
            # Load configurations from YAML fixture
            fixture_configs = self._load_fixture_configurations()

            created_count = 0
            skipped_count = 0

            for config_data in fixture_configs:
                config_id = config_data["knowledge_service_id"]

                # Check if configuration already exists
                existing_config = await self.config_repo.get(config_id)
                if existing_config:
                    self.logger.debug(
                        "Knowledge service config already exists, skipping",
                        extra={
                            "config_id": config_id,
                            "config_name": existing_config.name,
                        },
                    )
                    skipped_count += 1
                    continue

                # Create new configuration from fixture data
                config = self._create_config_from_fixture_data(config_data)
                await self.config_repo.save(config)

                self.logger.info(
                    "Knowledge service config created successfully",
                    extra={
                        "config_id": config.knowledge_service_id,
                        "config_name": config.name,
                        "service_api": config.service_api.value,
                    },
                )
                created_count += 1

            self.logger.info(
                "Knowledge service configurations processed",
                extra={
                    "created_count": created_count,
                    "skipped_count": skipped_count,
                    "total_count": len(fixture_configs),
                },
            )

        except Exception as e:
            self.logger.error(
                "Failed to ensure knowledge service configurations exist",
                exc_info=True,
                extra={
                    "error_type": type(e).__name__,
                    "error_message": str(e),
                },
            )
            raise

    def _load_fixture_configurations(self) -> list[dict[str, Any]]:
        """
        Load knowledge service configurations from the YAML fixture file.

        Returns:
            List of configuration dictionaries from the fixture file

        Raises:
            FileNotFoundError: If the fixture file doesn't exist
            yaml.YAMLError: If the fixture file is invalid YAML
            KeyError: If required fields are missing from the fixture
        """
        fixture_path = self._get_demo_fixture_path("knowledge_service_configs.yaml")

        self.logger.debug(
            "Loading fixture file",
            extra={"fixture_path": str(fixture_path)},
        )

        if not fixture_path.exists():
            raise FileNotFoundError(
                f"Knowledge services fixture file not found: {fixture_path}"
            )

        try:
            with open(fixture_path, encoding="utf-8") as f:
                fixture_data = yaml.safe_load(f)

            if not fixture_data or "knowledge_services" not in fixture_data:
                raise KeyError("Fixture file must contain 'knowledge_services' key")

            configs = fixture_data["knowledge_services"]
            if not isinstance(configs, list):
                raise ValueError(
                    "'knowledge_services' must be a list of configurations"
                )

            self.logger.debug(
                "Loaded fixture configurations",
                extra={"count": len(configs)},
            )

            return configs

        except yaml.YAMLError as e:
            raise yaml.YAMLError(f"Invalid YAML in fixture file: {e}")

    def _create_config_from_fixture_data(
        self, config_data: dict[str, Any]
    ) -> KnowledgeServiceConfig:
        """
        Create a KnowledgeServiceConfig from fixture data.

        Args:
            config_data: Dictionary containing configuration data from fixture

        Returns:
            KnowledgeServiceConfig instance

        Raises:
            KeyError: If required fields are missing
            ValueError: If field values are invalid
        """
        required_fields = [
            "knowledge_service_id",
            "name",
            "description",
            "service_api",
        ]

        # Validate required fields
        for field in required_fields:
            if field not in config_data:
                raise KeyError(f"Required field '{field}' missing from config")

        # Parse service API enum
        try:
            service_api = ServiceApi(config_data["service_api"])
        except ValueError:
            raise ValueError(
                f"Invalid service_api '{config_data['service_api']}'. "
                f"Must be one of: {[api.value for api in ServiceApi]}"
            )

        # Create configuration
        config = KnowledgeServiceConfig(
            knowledge_service_id=config_data["knowledge_service_id"],
            name=config_data["name"],
            description=config_data["description"],
            service_api=service_api,
            created_at=datetime.now(timezone.utc),
            updated_at=datetime.now(timezone.utc),
        )

        self.logger.debug(
            "Created config from fixture data",
            extra={
                "config_id": config.knowledge_service_id,
                "config_name": config.name,
            },
        )

        return config

    async def _ensure_knowledge_service_queries_exist(self) -> None:
        """
        Ensure all knowledge service queries from fixture exist.

        This loads queries from the YAML fixture file and creates
        any that don't already exist in the repository. The operation is
        idempotent - existing queries are not modified.
        """
        self.logger.info("Loading knowledge service queries from fixture")

        try:
            # Load queries from YAML fixture
            fixture_queries = self._load_fixture_queries()

            created_count = 0
            skipped_count = 0

            for query_data in fixture_queries:
                query_id = query_data["query_id"]

                # Check if query already exists
                existing_query = await self.query_repo.get(query_id)
                if existing_query:
                    self.logger.debug(
                        "Knowledge service query already exists, skipping",
                        extra={
                            "query_id": query_id,
                            "query_name": existing_query.name,
                        },
                    )
                    skipped_count += 1
                    continue

                # Create new query from fixture data
                query = self._create_query_from_fixture_data(query_data)
                await self.query_repo.save(query)

                self.logger.info(
                    "Knowledge service query created successfully",
                    extra={
                        "query_id": query.query_id,
                        "query_name": query.name,
                        "knowledge_service_id": query.knowledge_service_id,
                    },
                )
                created_count += 1

            self.logger.info(
                "Knowledge service queries processed",
                extra={
                    "created_count": created_count,
                    "skipped_count": skipped_count,
                    "total_count": len(fixture_queries),
                },
            )

        except Exception as e:
            self.logger.error(
                "Failed to ensure knowledge service queries exist",
                exc_info=True,
                extra={
                    "error_type": type(e).__name__,
                    "error_message": str(e),
                },
            )
            raise

    def _load_fixture_queries(self) -> list[dict[str, Any]]:
        """
        Load knowledge service queries from the YAML fixture file.

        Returns:
            List of query dictionaries from the fixture file

        Raises:
            FileNotFoundError: If the fixture file doesn't exist
            yaml.YAMLError: If the fixture file is invalid YAML
            KeyError: If required fields are missing from the fixture
        """
        fixture_path = self._get_demo_fixture_path("knowledge_service_queries.yaml")

        self.logger.debug(
            "Loading queries fixture file",
            extra={"fixture_path": str(fixture_path)},
        )

        if not fixture_path.exists():
            raise FileNotFoundError(
                f"Knowledge service queries fixture file not found: {fixture_path}"
            )

        try:
            with open(fixture_path, encoding="utf-8") as f:
                fixture_data = yaml.safe_load(f)

            if not fixture_data or "knowledge_service_queries" not in fixture_data:
                raise KeyError(
                    "Fixture file must contain 'knowledge_service_queries' key"
                )

            queries = fixture_data["knowledge_service_queries"]
            if not isinstance(queries, list):
                raise ValueError(
                    "'knowledge_service_queries' must be a list of query configurations"
                )

            self.logger.debug(
                "Loaded fixture queries",
                extra={"count": len(queries)},
            )

            return queries

        except yaml.YAMLError as e:
            raise yaml.YAMLError(f"Invalid YAML in queries fixture file: {e}")

    def _create_query_from_fixture_data(
        self, query_data: dict[str, Any]
    ) -> KnowledgeServiceQuery:
        """
        Create a KnowledgeServiceQuery from fixture data.

        Args:
            query_data: Dictionary containing query data from fixture

        Returns:
            KnowledgeServiceQuery instance

        Raises:
            KeyError: If required fields are missing
            ValueError: If field values are invalid
        """
        required_fields = [
            "query_id",
            "name",
            "knowledge_service_id",
            "prompt",
            "assistant_prompt",
        ]

        # Validate required fields
        for field in required_fields:
            if field not in query_data:
                raise KeyError(f"Required field '{field}' missing from query")

        # Get optional fields
        query_metadata = query_data.get("query_metadata", {})

        # Create query
        query = KnowledgeServiceQuery(
            query_id=query_data["query_id"],
            name=query_data["name"],
            knowledge_service_id=query_data["knowledge_service_id"],
            prompt=query_data["prompt"],
            assistant_prompt=query_data["assistant_prompt"],
            query_metadata=query_metadata,
            created_at=datetime.now(timezone.utc),
            updated_at=datetime.now(timezone.utc),
        )

        self.logger.debug(
            "Created query from fixture data",
            extra={
                "query_id": query.query_id,
                "query_name": query.name,
            },
        )

        return query

    async def _ensure_assembly_specifications_exist(self) -> None:
        """
        Ensure all assembly specifications from fixture exist.

        This loads specifications from the YAML fixture file and creates
        any that don't already exist in the repository. The operation is
        idempotent - existing specifications are not modified.
        """
        self.logger.info("Loading assembly specifications from fixture")

        try:
            # Load specifications from YAML fixture
            fixture_specs = self._load_fixture_assembly_specifications()

            created_count = 0
            skipped_count = 0

            for spec_data in fixture_specs:
                spec_id = spec_data["assembly_specification_id"]

                # Check if specification already exists
                existing_spec = await self.assembly_spec_repo.get(spec_id)
                if existing_spec:
                    self.logger.debug(
                        "Assembly specification already exists, skipping",
                        extra={
                            "spec_id": spec_id,
                            "spec_name": existing_spec.name,
                        },
                    )
                    skipped_count += 1
                    continue

                # Create new specification from fixture data
                spec = self._create_assembly_spec_from_fixture_data(spec_data)
                await self.assembly_spec_repo.save(spec)

                self.logger.info(
                    "Assembly specification created successfully",
                    extra={
                        "spec_id": spec.assembly_specification_id,
                        "spec_name": spec.name,
                        "status": spec.status.value,
                    },
                )
                created_count += 1

            self.logger.info(
                "Assembly specifications processed",
                extra={
                    "created_count": created_count,
                    "skipped_count": skipped_count,
                    "total_count": len(fixture_specs),
                },
            )

        except Exception as e:
            self.logger.error(
                "Failed to ensure assembly specifications exist",
                exc_info=True,
                extra={
                    "error_type": type(e).__name__,
                    "error_message": str(e),
                },
            )
            raise

    def _load_fixture_assembly_specifications(self) -> list[dict[str, Any]]:
        """
        Load assembly specifications from a YAML or JSON fixture file.
    
        Returns:
            List of specification dictionaries from the fixture file
    
        Raises:
            FileNotFoundError: If the fixture file doesn't exist
            yaml.YAMLError: If the fixture file is invalid YAML
            json.JSONDecodeError: If the fixture file is invalid JSON
            KeyError: If required fields are missing from the fixture
            ValueError: If the specification section is malformed
        """
        # Accept both .yaml and .json files
        fixture_path = None
        for ext in ("json", "yaml"):
            candidate = self._get_demo_fixture_path(f"assembly_specifications.{ext}")
            if candidate.exists():
                fixture_path = candidate
                break
    
        if fixture_path is None:
            raise FileNotFoundError(
                "Assembly specifications fixture file not found (.yaml or .json)"
            )
    
        self.logger.debug(
            "Loading assembly specifications fixture file",
            extra={"fixture_path": str(fixture_path)},
        )
    
        try:
<<<<<<< HEAD
            with open(fixture_path, "r", encoding="utf-8") as f:
                if fixture_path.suffix.lower() == ".json":
                    fixture_data = json.load(f)
                else:
                    fixture_data = yaml.safe_load(f)
    
=======
            with open(fixture_path, encoding="utf-8") as f:
                fixture_data = yaml.safe_load(f)

>>>>>>> 0651926c
            if not fixture_data or "assembly_specifications" not in fixture_data:
                raise KeyError("Fixture file must contain 'assembly_specifications' key")
    
            specs = fixture_data["assembly_specifications"]
            if not isinstance(specs, list):
                raise ValueError(
                    "'assembly_specifications' must be a list of specification configurations"
                )
    
            self.logger.debug(
                "Loaded fixture assembly specifications",
                extra={"count": len(specs)},
            )
    
            return specs
    
        except yaml.YAMLError as e:
            raise yaml.YAMLError(
                f"Invalid YAML in assembly specifications fixture file: {e}"
            )
    
        except json.JSONDecodeError as e:
            raise json.JSONDecodeError(
                f"Invalid JSON in assembly specifications fixture file: {e}",
                e.doc,
                e.pos,
            )

    def _create_assembly_spec_from_fixture_data(
        self, spec_data: dict[str, Any]
    ) -> AssemblySpecification:
        """
        Create an AssemblySpecification from fixture data.

        Args:
            spec_data: Dictionary containing specification data from fixture

        Returns:
            AssemblySpecification instance

        Raises:
            KeyError: If required fields are missing
            ValueError: If field values are invalid
        """
        required_fields = [
            "assembly_specification_id",
            "name",
            "applicability",
            "jsonschema",
        ]

        # Validate required fields
        for field in required_fields:
            if field not in spec_data:
                raise KeyError(
                    f"Required field '{field}' missing from assembly specification"
                )

        # Parse status
        status = AssemblySpecificationStatus.ACTIVE
        if "status" in spec_data:
            try:
                status = AssemblySpecificationStatus(spec_data["status"])
            except ValueError:
                self.logger.warning(
                    f"Invalid status '{spec_data['status']}', using default 'active'"
                )

        # Get optional fields
        version = spec_data.get("version", "1.0")
        knowledge_service_queries = spec_data.get("knowledge_service_queries", {})

        # Create specification
        spec = AssemblySpecification(
            assembly_specification_id=spec_data["assembly_specification_id"],
            name=spec_data["name"],
            applicability=spec_data["applicability"],
            jsonschema=spec_data["jsonschema"],
            knowledge_service_queries=knowledge_service_queries,
            status=status,
            version=version,
            created_at=datetime.now(timezone.utc),
            updated_at=datetime.now(timezone.utc),
        )

        self.logger.debug(
            "Created assembly specification from fixture data",
            extra={
                "spec_id": spec.assembly_specification_id,
                "spec_name": spec.name,
            },
        )

        return spec

    async def _ensure_example_documents_exist(self) -> None:
        """
        Ensure all example documents from fixture exist.

        This loads documents from the YAML fixture file and creates
        any that don't already exist in the repository. The operation is
        idempotent - existing documents are not modified.
        """
        self.logger.info("Loading example documents from fixture")

        try:
            # Load documents from YAML fixture
            fixture_documents = self._load_fixture_documents()

            created_count = 0
            skipped_count = 0

            for doc_data in fixture_documents:
                doc_id = doc_data["document_id"]

                # Check if document already exists
                existing_doc = await self.document_repo.get(doc_id)
                if existing_doc:
                    self.logger.debug(
                        "Document already exists, skipping",
                        extra={
                            "document_id": doc_id,
                            "original_filename": (existing_doc.original_filename),
                        },
                    )
                    skipped_count += 1
                    continue

                # Create new document from fixture data
                document = self._create_document_from_fixture_data(doc_data)
                await self.document_repo.save(document)

                self.logger.info(
                    "Example document created successfully",
                    extra={
                        "document_id": document.document_id,
                        "original_filename": document.original_filename,
                        "status": document.status.value,
                    },
                )
                created_count += 1

            self.logger.info(
                "Example documents processed",
                extra={
                    "created_count": created_count,
                    "skipped_count": skipped_count,
                    "total_count": len(fixture_documents),
                },
            )

        except Exception as e:
            self.logger.error(
                "Failed to ensure example documents exist",
                exc_info=True,
                extra={
                    "error_type": type(e).__name__,
                    "error_message": str(e),
                },
            )
            raise

    def _load_fixture_documents(self) -> list[dict[str, Any]]:
        """
        Load documents from the YAML fixture file.

        Returns:
            List of document dictionaries from the fixture file

        Raises:
            FileNotFoundError: If the fixture file doesn't exist
            yaml.YAMLError: If the fixture file is invalid YAML
            KeyError: If required fields are missing from the fixture
        """
        fixture_path = self._get_demo_fixture_path("documents.yaml")

        self.logger.debug(
            "Loading documents fixture file",
            extra={"fixture_path": str(fixture_path)},
        )

        if not fixture_path.exists():
            raise FileNotFoundError(f"Documents fixture file not found: {fixture_path}")

        try:
            with open(fixture_path, encoding="utf-8") as f:
                fixture_data = yaml.safe_load(f)

            if not fixture_data or "documents" not in fixture_data:
                raise KeyError("Fixture file must contain 'documents' key")

            documents = fixture_data["documents"]
            if not isinstance(documents, list):
                raise ValueError(
                    "'documents' must be a list of document configurations"
                )

            self.logger.debug(
                "Loaded fixture documents",
                extra={"count": len(documents)},
            )

            return documents

        except yaml.YAMLError as e:
            raise yaml.YAMLError(f"Invalid YAML in documents fixture file: {e}")

    def _create_document_from_fixture_data(self, doc_data: dict[str, Any]) -> Document:
        """
        Create a Document from fixture data.

        Args:
            doc_data: Dictionary containing document data from fixture

        Returns:
            Document instance

        Raises:
            KeyError: If required fields are missing
            ValueError: If field values are invalid
        """
        required_fields = [
            "document_id",
            "original_filename",
            "content_type",
        ]

        for field in required_fields:
            if field not in doc_data:
                raise KeyError(f"Required field '{field}' missing from document")

        content_type = doc_data["content_type"]
        is_text = content_type.startswith("text/") or content_type in {
            "application/json",
            "application/xml",
            "application/javascript",
        }

        if "content" in doc_data:
            content = doc_data["content"]

            if isinstance(content, bytes):
                content_bytes = content
                content_string = content.decode("utf-8") if is_text else None
            elif isinstance(content, str):
                content_string = content
                content_bytes = content.encode("utf-8")
            else:
                raise TypeError(
                    f"Unsupported type for 'content': {type(content)!r}. Expected str or bytes."
                )
        else:
            current_file = Path(__file__)
            julee_dir = current_file.parent.parent.parent
            fixture_path = julee_dir / "fixtures" / doc_data["original_filename"]

            open_mode = "r" if is_text else "rb"

            try:
                with fixture_path.open(open_mode, encoding="utf-8" if is_text else None) as f:
                    content = f.read()
            except FileNotFoundError as e:
                self.logger.error(
                    "Fixture file not found for document",
                    extra={
                        "document_id": doc_data["document_id"],
                        "fixture_path": str(fixture_path),
                    },
                )
                raise FileNotFoundError(
                    f"Fixture file '{fixture_path}' not found for document "
                    f"{doc_data['document_id']}"
                ) from e

            if is_text:
                content_string = content
                content_bytes = content.encode("utf-8")
            else:
                content_string = None
                content_bytes = content

        doc_data["content"] = content_string if is_text else content_bytes

        size_bytes = len(content_bytes)
        sha256_hash = hashlib.sha256(content_bytes).hexdigest()
        content_multihash = f"sha256-{sha256_hash}"

        status = DocumentStatus.CAPTURED
        if "status" in doc_data:
            try:
                status = DocumentStatus(doc_data["status"])
            except ValueError:
                self.logger.warning(
                    f"Invalid status '{doc_data['status']}', using default 'captured'"
                )

        knowledge_service_id = doc_data.get("knowledge_service_id")
        assembly_types = doc_data.get("assembly_types", [])
        additional_metadata = doc_data.get("additional_metadata", {})

        document = Document(
            document_id=doc_data["document_id"],
            original_filename=doc_data["original_filename"],
            content_type=doc_data["content_type"],
            size_bytes=size_bytes,
            content_multihash=content_multihash,
            status=status,
            knowledge_service_id=knowledge_service_id,
            assembly_types=assembly_types,
            created_at=datetime.now(timezone.utc),
            updated_at=datetime.now(timezone.utc),
            additional_metadata=additional_metadata,
            content_string=content_string,
            content_bytes=content_bytes,
        )

        self.logger.debug(
            "Created document from fixture data",
            extra={
                "document_id": document.document_id,
                "original_filename": document.original_filename,
                "size_bytes": size_bytes,
            },
        )

        return document<|MERGE_RESOLUTION|>--- conflicted
+++ resolved
@@ -567,18 +567,12 @@
         )
     
         try:
-<<<<<<< HEAD
             with open(fixture_path, "r", encoding="utf-8") as f:
                 if fixture_path.suffix.lower() == ".json":
                     fixture_data = json.load(f)
                 else:
                     fixture_data = yaml.safe_load(f)
     
-=======
-            with open(fixture_path, encoding="utf-8") as f:
-                fixture_data = yaml.safe_load(f)
-
->>>>>>> 0651926c
             if not fixture_data or "assembly_specifications" not in fixture_data:
                 raise KeyError("Fixture file must contain 'assembly_specifications' key")
     
